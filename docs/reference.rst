--- conflicted
+++ resolved
@@ -20,7 +20,6 @@
     parsl.executors.ipp.IPyParallelExecutor
     parsl.executors.ipp_controller.Controller
     parsl.executors.swift_t.TurbineExecutor
-<<<<<<< HEAD
     parsl.channels.local.local.LocalChannel
     parsl.channels.ssh.ssh.SSHChannel
     parsl.providers.AWSProvider
@@ -34,9 +33,7 @@
     parsl.providers.GridEngineProvider
     parsl.providers.SlurmProvider
     parsl.providers.TorqueProvider
-=======
     parsl.monitoring.db_logger.MonitoringConfig
->>>>>>> 98808449
 
 .. autosummary::
     :toctree: stubs
