#!/usr/bin/env python
<<<<<<< HEAD
import argparse
import zmq
=======
import datetime
import json
import logging
>>>>>>> 804fb32c
import os
import pickle
import platform
import queue
import random
import signal
import sys
import threading
import time
from typing import Any, Dict, List, NoReturn, Optional, Sequence, Set, Tuple, cast

import zmq

from parsl import curvezmq
from parsl.app.errors import RemoteExceptionWrapper
from parsl.executors.high_throughput.manager_record import ManagerRecord
from parsl.monitoring.message_type import MessageType
from parsl.process_loggers import wrap_with_logs
from parsl.serialize import serialize as serialize_object
from parsl.utils import setproctitle
from parsl.version import VERSION as PARSL_VERSION

PKL_HEARTBEAT_CODE = pickle.dumps((2 ** 32) - 1)
PKL_DRAINED_CODE = pickle.dumps((2 ** 32) - 2)

LOGGER_NAME = "interchange"
logger = logging.getLogger(LOGGER_NAME)


class ManagerLost(Exception):
    ''' Task lost due to manager loss. Manager is considered lost when multiple heartbeats
    have been missed.
    '''
    def __init__(self, manager_id: bytes, hostname: str) -> None:
        self.manager_id = manager_id
        self.tstamp = time.time()
        self.hostname = hostname

    def __str__(self) -> str:
        return "Task failure due to loss of manager {} on host {}".format(self.manager_id.decode(), self.hostname)


class VersionMismatch(Exception):
    ''' Manager and Interchange versions do not match
    '''
    def __init__(self, interchange_version: str, manager_version: str):
        self.interchange_version = interchange_version
        self.manager_version = manager_version

    def __str__(self) -> str:
        return "Manager version info {} does not match interchange version info {}, causing a critical failure".format(
            self.manager_version,
            self.interchange_version)


class Interchange:
    """ Interchange is a task orchestrator for distributed systems.

    1. Asynchronously queue large volume of tasks (>100K)
    2. Allow for workers to join and leave the union
    3. Detect workers that have failed using heartbeats
    """
    def __init__(self,
                 *,
                 client_address: str,
                 interchange_address: Optional[str],
                 client_ports: Tuple[int, int, int],
                 worker_ports: Optional[Tuple[int, int]],
                 worker_port_range: Tuple[int, int],
                 hub_address: Optional[str],
                 hub_zmq_port: Optional[int],
                 heartbeat_threshold: int,
                 logdir: str,
                 logging_level: int,
                 poll_period: int,
                 cert_dir: Optional[str],
                 ) -> None:
        """
        Parameters
        ----------
        client_address : str
             The ip address at which the parsl client can be reached. Default: "127.0.0.1"

        interchange_address : Optional str
             If specified the interchange will only listen on this address for connections from workers
             else, it binds to all addresses.

        client_ports : triple(int, int, int)
             The ports at which the client can be reached

        worker_ports : tuple(int, int)
             The specific two ports at which workers will connect to the Interchange.

        worker_port_range : tuple(int, int)
             The interchange picks ports at random from the range which will be used by workers.
             This is overridden when the worker_ports option is set.

        hub_address : str
             The IP address at which the interchange can send info about managers to when monitoring is enabled.
             When None, monitoring is disabled.

        hub_zmq_port : str
             The port at which the interchange can send info about managers to when monitoring is enabled.
             When None, monitoring is disabled.

        heartbeat_threshold : int
             Number of seconds since the last heartbeat after which worker is considered lost.

        logdir : str
             Parsl log directory paths. Logs and temp files go here.

        logging_level : int
             Logging level as defined in the logging module.

        poll_period : int
             The main thread polling period, in milliseconds.

        cert_dir : str | None
            Path to the certificate directory.
        """
        self.cert_dir = cert_dir
        self.logdir = logdir
        os.makedirs(self.logdir, exist_ok=True)

        start_file_logger("{}/interchange.log".format(self.logdir), level=logging_level)
        logger.propagate = False
        logger.debug("Initializing Interchange process")

        self.client_address = client_address
        self.interchange_address: str = interchange_address or "*"
        self.poll_period = poll_period

        logger.info("Attempting connection to client at {} on ports: {},{},{}".format(
            client_address, client_ports[0], client_ports[1], client_ports[2]))
        self.zmq_context = curvezmq.ServerContext(self.cert_dir)
        self.task_incoming = self.zmq_context.socket(zmq.DEALER)
        self.task_incoming.set_hwm(0)
        self.task_incoming.connect("tcp://{}:{}".format(client_address, client_ports[0]))
        self.results_outgoing = self.zmq_context.socket(zmq.DEALER)
        self.results_outgoing.set_hwm(0)
        self.results_outgoing.connect("tcp://{}:{}".format(client_address, client_ports[1]))

        self.command_channel = self.zmq_context.socket(zmq.REP)
        self.command_channel.connect("tcp://{}:{}".format(client_address, client_ports[2]))
        logger.info("Connected to client")

        self.hub_address = hub_address
        self.hub_zmq_port = hub_zmq_port

        self.pending_task_queue: queue.Queue[Any] = queue.Queue(maxsize=10 ** 6)
        self.count = 0

        self.worker_ports = worker_ports
        self.worker_port_range = worker_port_range

        self.task_outgoing = self.zmq_context.socket(zmq.ROUTER)
        self.task_outgoing.set_hwm(0)
        self.results_incoming = self.zmq_context.socket(zmq.ROUTER)
        self.results_incoming.set_hwm(0)

        if self.worker_ports:
            self.worker_task_port = self.worker_ports[0]
            self.worker_result_port = self.worker_ports[1]

            self.task_outgoing.bind(f"tcp://{self.interchange_address}:{self.worker_task_port}")
            self.results_incoming.bind(f"tcp://{self.interchange_address}:{self.worker_result_port}")

        else:
            self.worker_task_port = self.task_outgoing.bind_to_random_port(f"tcp://{self.interchange_address}",
                                                                           min_port=worker_port_range[0],
                                                                           max_port=worker_port_range[1], max_tries=100)
            self.worker_result_port = self.results_incoming.bind_to_random_port(f"tcp://{self.interchange_address}",
                                                                                min_port=worker_port_range[0],
                                                                                max_port=worker_port_range[1], max_tries=100)

        logger.info("Bound to ports {},{} for incoming worker connections".format(
            self.worker_task_port, self.worker_result_port))

        self._ready_managers: Dict[bytes, ManagerRecord] = {}
        self.connected_block_history: List[str] = []

        self.heartbeat_threshold = heartbeat_threshold

        self.current_platform = {'parsl_v': PARSL_VERSION,
                                 'python_v': "{}.{}.{}".format(sys.version_info.major,
                                                               sys.version_info.minor,
                                                               sys.version_info.micro),
                                 'os': platform.system(),
                                 'hostname': platform.node(),
                                 'dir': os.getcwd()}

        logger.info("Platform info: {}".format(self.current_platform))

    def get_tasks(self, count: int) -> Sequence[dict]:
        """ Obtains a batch of tasks from the internal pending_task_queue

        Parameters
        ----------
        count: int
            Count of tasks to get from the queue

        Returns
        -------
        List of upto count tasks. May return fewer than count down to an empty list
            eg. [{'task_id':<x>, 'buffer':<buf>} ... ]
        """
        tasks = []
        for _ in range(0, count):
            try:
                x = self.pending_task_queue.get(block=False)
            except queue.Empty:
                break
            else:
                tasks.append(x)

        return tasks

    @wrap_with_logs(target="interchange")
    def task_puller(self) -> NoReturn:
        """Pull tasks from the incoming tasks zmq pipe onto the internal
        pending task queue
        """
        logger.info("Starting")
        task_counter = 0

        while True:
            logger.debug("launching recv_pyobj")
            try:
                msg = self.task_incoming.recv_pyobj()
            except zmq.Again:
                # We just timed out while attempting to receive
                logger.debug("zmq.Again with {} tasks in internal queue".format(self.pending_task_queue.qsize()))
                continue

            logger.debug("putting message onto pending_task_queue")
            self.pending_task_queue.put(msg)
            task_counter += 1
            logger.debug(f"Fetched {task_counter} tasks so far")

    def _create_monitoring_channel(self) -> Optional[zmq.Socket]:
        if self.hub_address and self.hub_zmq_port:
            logger.info("Connecting to MonitoringHub")
            # This is a one-off because monitoring is unencrypted
            hub_channel = zmq.Context().socket(zmq.DEALER)
            hub_channel.set_hwm(0)
            hub_channel.connect("tcp://{}:{}".format(self.hub_address, self.hub_zmq_port))
            logger.info("Connected to MonitoringHub")
            return hub_channel
        else:
            return None

    def _send_monitoring_info(self, hub_channel: Optional[zmq.Socket], manager: ManagerRecord) -> None:
        if hub_channel:
            logger.info("Sending message {} to MonitoringHub".format(manager))

            d: Dict = cast(Dict, manager.copy())
            d['timestamp'] = datetime.datetime.now()
            d['last_heartbeat'] = datetime.datetime.fromtimestamp(d['last_heartbeat'])

            hub_channel.send_pyobj((MessageType.NODE_INFO, d))

    @wrap_with_logs(target="interchange")
    def _command_server(self) -> NoReturn:
        """ Command server to run async command to the interchange
        """
        logger.debug("Command Server Starting")

        # Need to create a new ZMQ socket for command server thread
        hub_channel = self._create_monitoring_channel()

        reply: Any  # the type of reply depends on the command_req received (aka this needs dependent types...)

        while True:
            try:
                command_req = self.command_channel.recv_pyobj()
                logger.debug("Received command request: {}".format(command_req))
                if command_req == "OUTSTANDING_C":
                    outstanding = self.pending_task_queue.qsize()
                    for manager in self._ready_managers.values():
                        outstanding += len(manager['tasks'])
                    reply = outstanding

                elif command_req == "CONNECTED_BLOCKS":
                    reply = self.connected_block_history

                elif command_req == "WORKERS":
                    num_workers = 0
                    for manager in self._ready_managers.values():
                        num_workers += manager['worker_count']
                    reply = num_workers

                elif command_req == "MANAGERS":
                    reply = []
                    for manager_id in self._ready_managers:
                        m = self._ready_managers[manager_id]
                        idle_since = m['idle_since']
                        if idle_since is not None:
                            idle_duration = time.time() - idle_since
                        else:
                            idle_duration = 0.0
                        resp = {'manager': manager_id.decode('utf-8'),
                                'block_id': m['block_id'],
                                'worker_count': m['worker_count'],
                                'tasks': len(m['tasks']),
                                'idle_duration': idle_duration,
                                'active': m['active'],
                                'parsl_version': m['parsl_version'],
                                'python_version': m['python_version'],
                                'draining': m['draining']}
                        reply.append(resp)

                elif command_req.startswith("HOLD_WORKER"):
                    cmd, s_manager = command_req.split(';')
                    manager_id = s_manager.encode('utf-8')
                    logger.info("Received HOLD_WORKER for {!r}".format(manager_id))
                    if manager_id in self._ready_managers:
                        m = self._ready_managers[manager_id]
                        m['active'] = False
                        self._send_monitoring_info(hub_channel, m)
                    else:
                        logger.warning("Worker to hold was not in ready managers list")

                    reply = None

                elif command_req == "WORKER_PORTS":
                    reply = (self.worker_task_port, self.worker_result_port)

                else:
                    logger.error(f"Received unknown command: {command_req}")
                    reply = None

                logger.debug("Reply: {}".format(reply))
                self.command_channel.send_pyobj(reply)

            except zmq.Again:
                logger.debug("Command thread is alive")
                continue

    @wrap_with_logs
    def start(self) -> None:
        """ Start the interchange
        """

        # If a user workflow has set its own signal handler for sigterm, that
        # handler will be inherited by the interchange process because it is
        # launched as a multiprocessing fork process.
        # That can interfere with the interchange shutdown mechanism, which is
        # to receive a SIGTERM and exit immediately.
        # See Parsl issue #2343 (Threads and multiprocessing cannot be
        # intermingled without deadlocks) which talks about other fork-related
        # parent-process-inheritance problems.
        signal.signal(signal.SIGTERM, signal.SIG_DFL)

        logger.info("Incoming ports bound")

        hub_channel = self._create_monitoring_channel()

        poll_period = self.poll_period

        start = time.time()

        self._task_puller_thread = threading.Thread(target=self.task_puller,
                                                    name="Interchange-Task-Puller",
                                                    daemon=True)
        self._task_puller_thread.start()

        self._command_thread = threading.Thread(target=self._command_server,
                                                name="Interchange-Command",
                                                daemon=True)
        self._command_thread.start()

        kill_event = threading.Event()

        poller = zmq.Poller()
        poller.register(self.task_outgoing, zmq.POLLIN)
        poller.register(self.results_incoming, zmq.POLLIN)

        # These are managers which we should examine in an iteration
        # for scheduling a job (or maybe any other attention?).
        # Anything altering the state of the manager should add it
        # onto this list.
        interesting_managers: Set[bytes] = set()

        while not kill_event.is_set():
            self.socks = dict(poller.poll(timeout=poll_period))

            self.process_task_outgoing_incoming(interesting_managers, hub_channel, kill_event)
            self.process_results_incoming(interesting_managers, hub_channel)
            self.expire_bad_managers(interesting_managers, hub_channel)
            self.expire_drained_managers(interesting_managers, hub_channel)
            self.process_tasks_to_send(interesting_managers)

        self.zmq_context.destroy()
        delta = time.time() - start
        logger.info("Processed {} tasks in {} seconds".format(self.count, delta))
        logger.warning("Exiting")

    def process_task_outgoing_incoming(
            self,
            interesting_managers: Set[bytes],
            hub_channel: Optional[zmq.Socket],
            kill_event: threading.Event
    ) -> None:
        """Process one message from manager on the task_outgoing channel.
        Note that this message flow is in contradiction to the name of the
        channel - it is not an outgoing message and it is not a task.
        """
        if self.task_outgoing in self.socks and self.socks[self.task_outgoing] == zmq.POLLIN:
            logger.debug("starting task_outgoing section")
            message = self.task_outgoing.recv_multipart()
            manager_id = message[0]

            try:
                msg = json.loads(message[1].decode('utf-8'))
            except Exception:
                logger.warning("Got Exception reading message from manager: {!r}".format(
                    manager_id), exc_info=True)
                logger.debug("Message: \n{!r}\n".format(message[1]))
                return

            # perform a bit of validation on the structure of the deserialized
            # object, at least enough to behave like a deserialization error
            # in obviously malformed cases
            if not isinstance(msg, dict) or 'type' not in msg:
                logger.error(f"JSON message was not correctly formatted from manager: {manager_id!r}")
                logger.debug("Message: \n{!r}\n".format(message[1]))
                return

            if msg['type'] == 'registration':
                # We set up an entry only if registration works correctly
                self._ready_managers[manager_id] = {'last_heartbeat': time.time(),
                                                    'idle_since': time.time(),
                                                    'block_id': None,
                                                    'max_capacity': 0,
                                                    'worker_count': 0,
                                                    'active': True,
                                                    'draining': False,
                                                    'parsl_version': msg['parsl_v'],
                                                    'python_version': msg['python_v'],
                                                    'tasks': []}
                self.connected_block_history.append(msg['block_id'])

                interesting_managers.add(manager_id)
                logger.info("Adding manager: {!r} to ready queue".format(manager_id))
                m = self._ready_managers[manager_id]

                # m is a ManagerRecord, but msg is a dict[Any,Any] and so can
                # contain arbitrary fields beyond those in ManagerRecord (and
                # indeed does - for example, python_v) which are then ignored
                # later.
                m.update(msg)  # type: ignore[typeddict-item]

                logger.info("Registration info for manager {!r}: {}".format(manager_id, msg))
                self._send_monitoring_info(hub_channel, m)

                if (msg['python_v'].rsplit(".", 1)[0] != self.current_platform['python_v'].rsplit(".", 1)[0] or
                    msg['parsl_v'] != self.current_platform['parsl_v']):
                    logger.error("Manager {!r} has incompatible version info with the interchange".format(manager_id))
                    logger.debug("Setting kill event")
                    kill_event.set()
                    e = VersionMismatch("py.v={} parsl.v={}".format(self.current_platform['python_v'].rsplit(".", 1)[0],
                                                                    self.current_platform['parsl_v']),
                                        "py.v={} parsl.v={}".format(msg['python_v'].rsplit(".", 1)[0],
                                                                    msg['parsl_v'])
                                        )
                    result_package = {'type': 'result', 'task_id': -1, 'exception': serialize_object(e)}
                    pkl_package = pickle.dumps(result_package)
                    self.results_outgoing.send(pkl_package)
                    logger.error("Sent failure reports, shutting down interchange")
                else:
                    logger.info("Manager {!r} has compatible Parsl version {}".format(manager_id, msg['parsl_v']))
                    logger.info("Manager {!r} has compatible Python version {}".format(manager_id,
                                                                                       msg['python_v'].rsplit(".", 1)[0]))
            elif msg['type'] == 'heartbeat':
                self._ready_managers[manager_id]['last_heartbeat'] = time.time()
                logger.debug("Manager {!r} sent heartbeat via tasks connection".format(manager_id))
                self.task_outgoing.send_multipart([manager_id, b'', PKL_HEARTBEAT_CODE])
            elif msg['type'] == 'drain':
                self._ready_managers[manager_id]['draining'] = True
                logger.debug(f"Manager {manager_id!r} requested drain")
            else:
                logger.error(f"Unexpected message type received from manager: {msg['type']}")
            logger.debug("leaving task_outgoing section")

    def expire_drained_managers(self, interesting_managers: Set[bytes], hub_channel: Optional[zmq.Socket]) -> None:

        for manager_id in list(interesting_managers):
            # is it always true that a draining manager will be in interesting managers?
            # i think so because it will have outstanding capacity?
            m = self._ready_managers[manager_id]
            if m['draining'] and len(m['tasks']) == 0:
                logger.info(f"Manager {manager_id!r} is drained - sending drained message to manager")
                self.task_outgoing.send_multipart([manager_id, b'', PKL_DRAINED_CODE])
                interesting_managers.remove(manager_id)
                self._ready_managers.pop(manager_id)

                m['active'] = False
                self._send_monitoring_info(hub_channel, m)

    def process_tasks_to_send(self, interesting_managers: Set[bytes]) -> None:
        # Check if there are tasks that could be sent to managers

        logger.debug("Managers count (interesting/total): {interesting}/{total}".format(
            total=len(self._ready_managers),
            interesting=len(interesting_managers)))

        if interesting_managers and not self.pending_task_queue.empty():
            shuffled_managers = list(interesting_managers)
            random.shuffle(shuffled_managers)

            while shuffled_managers and not self.pending_task_queue.empty():  # cf. the if statement above...
                manager_id = shuffled_managers.pop()
                m = self._ready_managers[manager_id]
                tasks_inflight = len(m['tasks'])
                real_capacity = m['max_capacity'] - tasks_inflight

                if (real_capacity and m['active'] and not m['draining']):
                    tasks = self.get_tasks(real_capacity)
                    if tasks:
                        self.task_outgoing.send_multipart([manager_id, b'', pickle.dumps(tasks)])
                        task_count = len(tasks)
                        self.count += task_count
                        tids = [t['task_id'] for t in tasks]
                        m['tasks'].extend(tids)
                        m['idle_since'] = None
                        logger.debug("Sent tasks: {} to manager {!r}".format(tids, manager_id))
                        # recompute real_capacity after sending tasks
                        real_capacity = m['max_capacity'] - tasks_inflight
                        if real_capacity > 0:
                            logger.debug("Manager {!r} has free capacity {}".format(manager_id, real_capacity))
                            # ... so keep it in the interesting_managers list
                        else:
                            logger.debug("Manager {!r} is now saturated".format(manager_id))
                            interesting_managers.remove(manager_id)
                else:
                    interesting_managers.remove(manager_id)
                    # logger.debug("Nothing to send to manager {}".format(manager_id))
            logger.debug("leaving _ready_managers section, with {} managers still interesting".format(len(interesting_managers)))
        else:
            logger.debug("either no interesting managers or no tasks, so skipping manager pass")

    def process_results_incoming(self, interesting_managers: Set[bytes], hub_channel: Optional[zmq.Socket]) -> None:
        # Receive any results and forward to client
        if self.results_incoming in self.socks and self.socks[self.results_incoming] == zmq.POLLIN:
            logger.debug("entering results_incoming section")
            manager_id, *all_messages = self.results_incoming.recv_multipart()
            if manager_id not in self._ready_managers:
                logger.warning("Received a result from a un-registered manager: {!r}".format(manager_id))
            else:
                logger.debug(f"Got {len(all_messages)} result items in batch from manager {manager_id!r}")

                b_messages = []

                for p_message in all_messages:
                    r = pickle.loads(p_message)
                    if r['type'] == 'result':
                        # process this for task ID and forward to executor
                        b_messages.append((p_message, r))
                    elif r['type'] == 'monitoring':
                        # the monitoring code makes the assumption that no
                        # monitoring messages will be received if monitoring
                        # is not configured, and that hub_channel will only
                        # be None when monitoring is not configurated.
                        assert hub_channel is not None

                        hub_channel.send_pyobj(r['payload'])
                    elif r['type'] == 'heartbeat':
                        logger.debug(f"Manager {manager_id!r} sent heartbeat via results connection")
                        b_messages.append((p_message, r))
                    else:
                        logger.error("Interchange discarding result_queue message of unknown type: {}".format(r['type']))

                got_result = False
                m = self._ready_managers[manager_id]
                for (_, r) in b_messages:
                    assert 'type' in r, f"Message is missing type entry: {r}"
                    if r['type'] == 'result':
                        got_result = True
                        try:
                            logger.debug(f"Removing task {r['task_id']} from manager record {manager_id!r}")
                            m['tasks'].remove(r['task_id'])
                        except Exception:
                            # If we reach here, there's something very wrong.
                            logger.exception("Ignoring exception removing task_id {} for manager {!r} with task list {}".format(
                                r['task_id'],
                                manager_id,
                                m['tasks']))

                b_messages_to_send = []
                for (b_message, _) in b_messages:
                    b_messages_to_send.append(b_message)

                if b_messages_to_send:
                    logger.debug("Sending messages on results_outgoing")
                    self.results_outgoing.send_multipart(b_messages_to_send)
                    logger.debug("Sent messages on results_outgoing")

                logger.debug(f"Current tasks on manager {manager_id!r}: {m['tasks']}")
                if len(m['tasks']) == 0 and m['idle_since'] is None:
                    m['idle_since'] = time.time()

                # A manager is only made interesting here if a result was
                # received, which means there should be capacity for a new
                # task now. Heartbeats and monitoring messages do not make a
                # manager become interesting.
                if got_result:
                    interesting_managers.add(manager_id)
            logger.debug("leaving results_incoming section")

    def expire_bad_managers(self, interesting_managers: Set[bytes], hub_channel: Optional[zmq.Socket]) -> None:
        bad_managers = [(manager_id, m) for (manager_id, m) in self._ready_managers.items() if
                        time.time() - m['last_heartbeat'] > self.heartbeat_threshold]
        for (manager_id, m) in bad_managers:
            logger.debug("Last: {} Current: {}".format(m['last_heartbeat'], time.time()))
            logger.warning(f"Too many heartbeats missed for manager {manager_id!r} - removing manager")
            if m['active']:
                m['active'] = False
                self._send_monitoring_info(hub_channel, m)

            logger.warning(f"Cancelling htex tasks {m['tasks']} on removed manager")
            for tid in m['tasks']:
                try:
                    raise ManagerLost(manager_id, m['hostname'])
                except Exception:
                    result_package = {'type': 'result', 'task_id': tid, 'exception': serialize_object(RemoteExceptionWrapper(*sys.exc_info()))}
                    pkl_package = pickle.dumps(result_package)
                    self.results_outgoing.send(pkl_package)
            logger.warning("Sent failure reports, unregistering manager")
            self._ready_managers.pop(manager_id, 'None')
            if manager_id in interesting_managers:
                interesting_managers.remove(manager_id)


def start_file_logger(filename: str, level: int = logging.DEBUG, format_string: Optional[str] = None) -> None:
    """Add a stream log handler.

    Parameters
    ---------

    filename: string
        Name of the file to write logs to. Required.
    level: logging.LEVEL
        Set the logging level. Default=logging.DEBUG
        - format_string (string): Set the format string
    format_string: string
        Format string to use.

    Returns
    -------
        None.
    """
    if format_string is None:
        format_string = (

            "%(asctime)s.%(msecs)03d %(name)s:%(lineno)d "
            "%(processName)s(%(process)d) %(threadName)s "
            "%(funcName)s [%(levelname)s] %(message)s"

        )

    global logger
    logger = logging.getLogger(LOGGER_NAME)
    logger.setLevel(level)
    handler = logging.FileHandler(filename)
    handler.setLevel(level)
    formatter = logging.Formatter(format_string, datefmt='%Y-%m-%d %H:%M:%S')
    handler.setFormatter(formatter)
    logger.addHandler(handler)


# @wrap_with_logs(target="interchange")
# def starter(*args: Any, **kwargs: Any) -> None:
#    """Start the interchange process

#    The executor is expected to call this function. The args, kwargs match that of the Interchange.__init__
#    """
#    setproctitle("parsl: HTEX interchange")
#    # logger = multiprocessing.get_logger()
#    ic = Interchange(*args, **kwargs)
#    ic.start()

if __name__ == "__main__":
    setproctitle("parsl: HTEX interchange")

    parser = argparse.ArgumentParser()

    parser.add_argument("--client-address", required=True,
                        help="Address to connect back to submitting client")
    parser.add_argument("--interchange-address", required=True,
                        help="Address this interchange should listen on")
    parser.add_argument("--client-ports", required=True,
                        help="Three ports on submitting client that the interchange should connect back to")
    parser.add_argument("--worker-ports", required=True,
                        help="Two ports on this interchange that workers can connect to")
    parser.add_argument("--worker-port-range", required=True,
                        help="Low and high port numbers that interchange will select worker ports from")
    parser.add_argument("--hub-address", required=True,
                        help="Address to connect to send monitoring info")
    parser.add_argument("--hub-zmq-port", required=True,
                        help="Address to connect to send monitoring info")
    parser.add_argument("--heartbeat-threshold", required=True,
                        help="Number of seconds without heartbeat after which a worker is considered lost")
    parser.add_argument("--logdir", required=True,
                        help="Directory in which to create interchange.log")
    parser.add_argument("--logging-level", required=True,
                        help="Level to log at")
    parser.add_argument("--poll-period", required=True,
                        help="Main thread polling period, in milliseconds")
    parser.add_argument("--cert-dir", required=True,
                        help="Directory in which to find CurveZMQ certificates")

    args = parser.parse_args()

    def parseNone(s: str) -> Optional[str]:
        if s == "None":
            return None
        else:
            return s

    def parseInt2(s: str) -> Tuple[int, int]:
        t = [int(v) for v in s.split(',')]
        if len(t) != 2:
            raise RuntimeError("Bad parse for 2-tuple of ints")
        return (t[0], t[1])

    def parseInt2Optional(s: str) -> Optional[Tuple[int, int]]:
        if s == "None":
            return None
        else:
            t = [int(v) for v in s.split(',')]
            if len(t) != 2:
                raise RuntimeError("Bad parse for 2-tuple of ints")
            return (t[0], t[1])

    def parseInt3(s: str) -> Tuple[int, int, int]:
        t = [int(v) for v in s.split(',')]
        if len(t) != 3:
            raise RuntimeError("Bad parse for 2-tuple of ints")
        return (t[0], t[1], t[2])

    def parseNoneInt(s: str) -> Optional[int]:
        if s == "None":
            return None
        else:
            return int(s)

    # TODO: can these parses move into argparse so that argparse handles errors?

    # TODO: all these ad-hoc parsers are pretty horrible - using a command line
    # is a bit of a horrible way to do this...

    # TODO: initialize logging here and log any exceptions raised during
    # these two lines into the log file:

    ic = Interchange(client_address=args.client_address,
                     interchange_address=parseNone(args.interchange_address),
                     client_ports=parseInt3(args.client_ports),
                     worker_ports=parseInt2Optional(args.worker_ports),
                     worker_port_range=parseInt2(args.worker_port_range),
                     hub_address=parseNone(args.hub_address),
                     hub_zmq_port=parseNoneInt(args.hub_zmq_port),
                     heartbeat_threshold=int(args.heartbeat_threshold),
                     logdir=args.logdir,
                     logging_level=int(args.logging_level),    # TODO: is this ever None?
                     poll_period=int(args.poll_period),
                     cert_dir=parseNone(args.cert_dir),
                     )
    ic.start()<|MERGE_RESOLUTION|>--- conflicted
+++ resolved
@@ -1,12 +1,8 @@
 #!/usr/bin/env python
-<<<<<<< HEAD
 import argparse
-import zmq
-=======
 import datetime
 import json
 import logging
->>>>>>> 804fb32c
 import os
 import pickle
 import platform
