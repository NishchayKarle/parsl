--- conflicted
+++ resolved
@@ -54,10 +54,7 @@
                  logging_level: int,
                  poll_period: int,
                  cert_dir: Optional[str],
-<<<<<<< HEAD
-=======
                  manager_selector: ManagerSelector,
->>>>>>> ddb214ab
                  run_id: str,
                  ) -> None:
         """
@@ -334,17 +331,9 @@
         logger.info("Starting main interchange method")
 
         if self.hub_address is not None and self.hub_zmq_port is not None:
-<<<<<<< HEAD
-            print("logging inside if")
-            logger.info("BENC: inside if")
-            print("constructing radio sender")
-            monitoring_radio = ZMQRadioSender(self.hub_address, self.hub_zmq_port)
-            logger.info("Created monitoring radio")
-=======
             logger.debug("Creating monitoring radio")
             monitoring_radio = ZMQRadioSender(self.hub_address, self.hub_zmq_port)
             logger.debug("Created monitoring radio")
->>>>>>> ddb214ab
         else:
             monitoring_radio = None
 
