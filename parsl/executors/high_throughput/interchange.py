#!/usr/bin/env python
import datetime
import json
import logging
import os
import pickle
import platform
import queue
import signal
import sys
import threading
import time
from typing import Any, Dict, List, NoReturn, Optional, Sequence, Set, Tuple, cast

import zmq

from parsl import curvezmq
from parsl.app.errors import RemoteExceptionWrapper
from parsl.executors.high_throughput.errors import ManagerLost, VersionMismatch
from parsl.executors.high_throughput.manager_record import ManagerRecord
from parsl.executors.high_throughput.manager_selector import ManagerSelector
from parsl.monitoring.message_type import MessageType
from parsl.monitoring.radios.base import MonitoringRadioSender, ZMQRadioSender
from parsl.process_loggers import wrap_with_logs
from parsl.serialize import serialize as serialize_object
from parsl.utils import setproctitle
from parsl.version import VERSION as PARSL_VERSION

PKL_HEARTBEAT_CODE = pickle.dumps((2 ** 32) - 1)
PKL_DRAINED_CODE = pickle.dumps((2 ** 32) - 2)

LOGGER_NAME = "interchange"
logger = logging.getLogger(LOGGER_NAME)


class Interchange:
    """ Interchange is a task orchestrator for distributed systems.

    1. Asynchronously queue large volume of tasks (>100K)
    2. Allow for workers to join and leave the union
    3. Detect workers that have failed using heartbeats
    """
    def __init__(self,
                 *,
                 client_address: str,
                 interchange_address: Optional[str],
                 client_ports: Tuple[int, int, int],
                 worker_ports: Optional[Tuple[int, int]],
                 worker_port_range: Tuple[int, int],
                 hub_address: Optional[str],
                 hub_zmq_port: Optional[int],
                 heartbeat_threshold: int,
                 logdir: str,
                 logging_level: int,
                 poll_period: int,
                 cert_dir: Optional[str],
                 manager_selector: ManagerSelector,
                 run_id: str,
                 ) -> None:
        """
        Parameters
        ----------
        client_address : str
             The ip address at which the parsl client can be reached. Default: "127.0.0.1"

        interchange_address : Optional str
             If specified the interchange will only listen on this address for connections from workers
             else, it binds to all addresses.

        client_ports : triple(int, int, int)
             The ports at which the client can be reached

        worker_ports : tuple(int, int)
             The specific two ports at which workers will connect to the Interchange.

        worker_port_range : tuple(int, int)
             The interchange picks ports at random from the range which will be used by workers.
             This is overridden when the worker_ports option is set.

        hub_address : str
             The IP address at which the interchange can send info about managers to when monitoring is enabled.
             When None, monitoring is disabled.

        hub_zmq_port : str
             The port at which the interchange can send info about managers to when monitoring is enabled.
             When None, monitoring is disabled.

        heartbeat_threshold : int
             Number of seconds since the last heartbeat after which worker is considered lost.

        logdir : str
             Parsl log directory paths. Logs and temp files go here.

        logging_level : int
             Logging level as defined in the logging module.

        poll_period : int
             The main thread polling period, in milliseconds.

        cert_dir : str | None
            Path to the certificate directory.
        """
        self.cert_dir = cert_dir
        self.logdir = logdir
        os.makedirs(self.logdir, exist_ok=True)

        start_file_logger("{}/interchange.log".format(self.logdir), level=logging_level)
        logger.propagate = False
        logger.debug("Initializing Interchange process")

        self.client_address = client_address
        self.interchange_address: str = interchange_address or "*"
        self.poll_period = poll_period

        logger.info("Attempting connection to client at {} on ports: {},{},{}".format(
            client_address, client_ports[0], client_ports[1], client_ports[2]))
        self.zmq_context = curvezmq.ServerContext(self.cert_dir)
        self.task_incoming = self.zmq_context.socket(zmq.DEALER)
        self.task_incoming.set_hwm(0)
        self.task_incoming.connect("tcp://{}:{}".format(client_address, client_ports[0]))
        self.results_outgoing = self.zmq_context.socket(zmq.DEALER)
        self.results_outgoing.set_hwm(0)
        self.results_outgoing.connect("tcp://{}:{}".format(client_address, client_ports[1]))

        self.command_channel = self.zmq_context.socket(zmq.REP)
        self.command_channel.connect("tcp://{}:{}".format(client_address, client_ports[2]))
        logger.info("Connected to client")

        self.run_id = run_id

        self.hub_address = hub_address
        self.hub_zmq_port = hub_zmq_port

        self.pending_task_queue: queue.Queue[Any] = queue.Queue(maxsize=10 ** 6)
        self.count = 0

        self.worker_ports = worker_ports
        self.worker_port_range = worker_port_range

        self.task_outgoing = self.zmq_context.socket(zmq.ROUTER)
        self.task_outgoing.set_hwm(0)
        self.results_incoming = self.zmq_context.socket(zmq.ROUTER)
        self.results_incoming.set_hwm(0)

        if self.worker_ports:
            self.worker_task_port = self.worker_ports[0]
            self.worker_result_port = self.worker_ports[1]

            self.task_outgoing.bind(f"tcp://{self.interchange_address}:{self.worker_task_port}")
            self.results_incoming.bind(f"tcp://{self.interchange_address}:{self.worker_result_port}")

        else:
            self.worker_task_port = self.task_outgoing.bind_to_random_port(f"tcp://{self.interchange_address}",
                                                                           min_port=worker_port_range[0],
                                                                           max_port=worker_port_range[1], max_tries=100)
            self.worker_result_port = self.results_incoming.bind_to_random_port(f"tcp://{self.interchange_address}",
                                                                                min_port=worker_port_range[0],
                                                                                max_port=worker_port_range[1], max_tries=100)

        logger.info("Bound to ports {},{} for incoming worker connections".format(
            self.worker_task_port, self.worker_result_port))

        self._ready_managers: Dict[bytes, ManagerRecord] = {}
        self.connected_block_history: List[str] = []

        self.heartbeat_threshold = heartbeat_threshold

        self.manager_selector = manager_selector

        self.current_platform = {'parsl_v': PARSL_VERSION,
                                 'python_v': "{}.{}.{}".format(sys.version_info.major,
                                                               sys.version_info.minor,
                                                               sys.version_info.micro),
                                 'os': platform.system(),
                                 'hostname': platform.node(),
                                 'dir': os.getcwd()}

        logger.info("Platform info: {}".format(self.current_platform))

    def get_tasks(self, count: int) -> Sequence[dict]:
        """ Obtains a batch of tasks from the internal pending_task_queue

        Parameters
        ----------
        count: int
            Count of tasks to get from the queue

        Returns
        -------
        List of upto count tasks. May return fewer than count down to an empty list
            eg. [{'task_id':<x>, 'buffer':<buf>} ... ]
        """
        tasks = []
        for _ in range(0, count):
            try:
                x = self.pending_task_queue.get(block=False)
            except queue.Empty:
                break
            else:
                tasks.append(x)

        return tasks

    @wrap_with_logs(target="interchange")
    def task_puller(self) -> NoReturn:
        """Pull tasks from the incoming tasks zmq pipe onto the internal
        pending task queue
        """
        logger.info("Starting")
        task_counter = 0

        while True:
            logger.debug("launching recv_pyobj")
            try:
                msg = self.task_incoming.recv_pyobj()
            except zmq.Again:
                # We just timed out while attempting to receive
                logger.debug("zmq.Again with {} tasks in internal queue".format(self.pending_task_queue.qsize()))
                continue

            logger.debug("putting message onto pending_task_queue")
            self.pending_task_queue.put(msg)
            task_counter += 1
            logger.debug(f"Fetched {task_counter} tasks so far")

    def _send_monitoring_info(self, monitoring_radio: Optional[MonitoringRadioSender], manager: ManagerRecord) -> None:
        if monitoring_radio:
            logger.info("Sending message {} to MonitoringHub".format(manager))

            d: Dict = cast(Dict, manager.copy())
            d['timestamp'] = datetime.datetime.now()
            d['last_heartbeat'] = datetime.datetime.fromtimestamp(d['last_heartbeat'])
            d['run_id'] = self.run_id

            monitoring_radio.send((MessageType.NODE_INFO, d))

    @wrap_with_logs(target="interchange")
    def _command_server(self) -> NoReturn:
        """ Command server to run async command to the interchange
        """
        logger.debug("Command Server Starting")

        if self.hub_address is not None and self.hub_zmq_port is not None:
            monitoring_radio = ZMQRadioSender(self.hub_address, self.hub_zmq_port)
        else:
            monitoring_radio = None

        reply: Any  # the type of reply depends on the command_req received (aka this needs dependent types...)

        while True:
            try:
                command_req = self.command_channel.recv_pyobj()
                logger.debug("Received command request: {}".format(command_req))
                if command_req == "OUTSTANDING_C":
                    outstanding = self.pending_task_queue.qsize()
                    for manager in self._ready_managers.values():
                        outstanding += len(manager['tasks'])
                    reply = outstanding

                elif command_req == "CONNECTED_BLOCKS":
                    reply = self.connected_block_history

                elif command_req == "WORKERS":
                    num_workers = 0
                    for manager in self._ready_managers.values():
                        num_workers += manager['worker_count']
                    reply = num_workers

                elif command_req == "MANAGERS":
                    reply = []
                    for manager_id in self._ready_managers:
                        m = self._ready_managers[manager_id]
                        idle_since = m['idle_since']
                        if idle_since is not None:
                            idle_duration = time.time() - idle_since
                        else:
                            idle_duration = 0.0
                        resp = {'manager': manager_id.decode('utf-8'),
                                'block_id': m['block_id'],
                                'worker_count': m['worker_count'],
                                'tasks': len(m['tasks']),
                                'idle_duration': idle_duration,
                                'active': m['active'],
                                'parsl_version': m['parsl_version'],
                                'python_version': m['python_version'],
                                'draining': m['draining']}
                        reply.append(resp)

                elif command_req.startswith("HOLD_WORKER"):
                    cmd, s_manager = command_req.split(';')
                    manager_id = s_manager.encode('utf-8')
                    logger.info("Received HOLD_WORKER for {!r}".format(manager_id))
                    if manager_id in self._ready_managers:
                        m = self._ready_managers[manager_id]
                        m['active'] = False
                        self._send_monitoring_info(monitoring_radio, m)
                    else:
                        logger.warning("Worker to hold was not in ready managers list")

                    reply = None

                elif command_req == "WORKER_PORTS":
                    reply = (self.worker_task_port, self.worker_result_port)

                else:
                    logger.error(f"Received unknown command: {command_req}")
                    reply = None

                logger.debug("Reply: {}".format(reply))
                self.command_channel.send_pyobj(reply)

            except zmq.Again:
                logger.debug("Command thread is alive")
                continue

    @wrap_with_logs
    def start(self) -> None:
        """ Start the interchange
        """

        # If a user workflow has set its own signal handler for sigterm, that
        # handler will be inherited by the interchange process because it is
        # launched as a multiprocessing fork process.
        # That can interfere with the interchange shutdown mechanism, which is
        # to receive a SIGTERM and exit immediately.
        # See Parsl issue #2343 (Threads and multiprocessing cannot be
        # intermingled without deadlocks) which talks about other fork-related
        # parent-process-inheritance problems.
        signal.signal(signal.SIGTERM, signal.SIG_DFL)

        logger.info("Starting main interchange method")

        if self.hub_address is not None and self.hub_zmq_port is not None:
<<<<<<< HEAD
            print("logging inside if")
            logger.info("BENC: inside if")
            print("constructing radio sender")
            monitoring_radio = ZMQRadioSender(self.hub_address, self.hub_zmq_port)
            logger.info("Created monitoring radio")
=======
            logger.debug("Creating monitoring radio")
            monitoring_radio = ZMQRadioSender(self.hub_address, self.hub_zmq_port)
            logger.debug("Created monitoring radio")
>>>>>>> 973345f4
        else:
            monitoring_radio = None

        poll_period = self.poll_period

        start = time.time()

        self._task_puller_thread = threading.Thread(target=self.task_puller,
                                                    name="Interchange-Task-Puller",
                                                    daemon=True)
        self._task_puller_thread.start()

        self._command_thread = threading.Thread(target=self._command_server,
                                                name="Interchange-Command",
                                                daemon=True)
        self._command_thread.start()

        kill_event = threading.Event()

        poller = zmq.Poller()
        poller.register(self.task_outgoing, zmq.POLLIN)
        poller.register(self.results_incoming, zmq.POLLIN)

        # These are managers which we should examine in an iteration
        # for scheduling a job (or maybe any other attention?).
        # Anything altering the state of the manager should add it
        # onto this list.
        interesting_managers: Set[bytes] = set()

        while not kill_event.is_set():
            self.socks = dict(poller.poll(timeout=poll_period))

            self.process_task_outgoing_incoming(interesting_managers, monitoring_radio, kill_event)
            self.process_results_incoming(interesting_managers, monitoring_radio)
            self.expire_bad_managers(interesting_managers, monitoring_radio)
            self.expire_drained_managers(interesting_managers, monitoring_radio)
            self.process_tasks_to_send(interesting_managers)

        self.zmq_context.destroy()
        delta = time.time() - start
        logger.info("Processed {} tasks in {} seconds".format(self.count, delta))
        logger.warning("Exiting")

    def process_task_outgoing_incoming(
            self,
            interesting_managers: Set[bytes],
            monitoring_radio: Optional[MonitoringRadioSender],
            kill_event: threading.Event
    ) -> None:
        """Process one message from manager on the task_outgoing channel.
        Note that this message flow is in contradiction to the name of the
        channel - it is not an outgoing message and it is not a task.
        """
        if self.task_outgoing in self.socks and self.socks[self.task_outgoing] == zmq.POLLIN:
            logger.debug("starting task_outgoing section")
            message = self.task_outgoing.recv_multipart()
            manager_id = message[0]

            try:
                msg = json.loads(message[1].decode('utf-8'))
            except Exception:
                logger.warning("Got Exception reading message from manager: {!r}".format(
                    manager_id), exc_info=True)
                logger.debug("Message: \n{!r}\n".format(message[1]))
                return

            # perform a bit of validation on the structure of the deserialized
            # object, at least enough to behave like a deserialization error
            # in obviously malformed cases
            if not isinstance(msg, dict) or 'type' not in msg:
                logger.error(f"JSON message was not correctly formatted from manager: {manager_id!r}")
                logger.debug("Message: \n{!r}\n".format(message[1]))
                return

            if msg['type'] == 'registration':
                # We set up an entry only if registration works correctly
                self._ready_managers[manager_id] = {'last_heartbeat': time.time(),
                                                    'idle_since': time.time(),
                                                    'block_id': None,
                                                    'start_time': msg['start_time'],
                                                    'max_capacity': 0,
                                                    'worker_count': 0,
                                                    'active': True,
                                                    'draining': False,
                                                    'parsl_version': msg['parsl_v'],
                                                    'python_version': msg['python_v'],
                                                    'tasks': []}
                self.connected_block_history.append(msg['block_id'])

                interesting_managers.add(manager_id)
                logger.info("Adding manager: {!r} to ready queue".format(manager_id))
                m = self._ready_managers[manager_id]

                # m is a ManagerRecord, but msg is a dict[Any,Any] and so can
                # contain arbitrary fields beyond those in ManagerRecord (and
                # indeed does - for example, python_v) which are then ignored
                # later.
                m.update(msg)  # type: ignore[typeddict-item]

                logger.info("Registration info for manager {!r}: {}".format(manager_id, msg))
                self._send_monitoring_info(monitoring_radio, m)

                if (msg['python_v'].rsplit(".", 1)[0] != self.current_platform['python_v'].rsplit(".", 1)[0] or
                    msg['parsl_v'] != self.current_platform['parsl_v']):
                    logger.error("Manager {!r} has incompatible version info with the interchange".format(manager_id))
                    logger.debug("Setting kill event")
                    kill_event.set()
                    e = VersionMismatch("py.v={} parsl.v={}".format(self.current_platform['python_v'].rsplit(".", 1)[0],
                                                                    self.current_platform['parsl_v']),
                                        "py.v={} parsl.v={}".format(msg['python_v'].rsplit(".", 1)[0],
                                                                    msg['parsl_v'])
                                        )
                    result_package = {'type': 'result', 'task_id': -1, 'exception': serialize_object(e)}
                    pkl_package = pickle.dumps(result_package)
                    self.results_outgoing.send(pkl_package)
                    logger.error("Sent failure reports, shutting down interchange")
                else:
                    logger.info("Manager {!r} has compatible Parsl version {}".format(manager_id, msg['parsl_v']))
                    logger.info("Manager {!r} has compatible Python version {}".format(manager_id,
                                                                                       msg['python_v'].rsplit(".", 1)[0]))
            elif msg['type'] == 'heartbeat':
                self._ready_managers[manager_id]['last_heartbeat'] = time.time()
                logger.debug("Manager {!r} sent heartbeat via tasks connection".format(manager_id))
                self.task_outgoing.send_multipart([manager_id, b'', PKL_HEARTBEAT_CODE])
            elif msg['type'] == 'drain':
                self._ready_managers[manager_id]['draining'] = True
                logger.debug(f"Manager {manager_id!r} requested drain")
            else:
                logger.error(f"Unexpected message type received from manager: {msg['type']}")
            logger.debug("leaving task_outgoing section")

    def expire_drained_managers(self, interesting_managers: Set[bytes], monitoring_radio: Optional[MonitoringRadioSender]) -> None:

        for manager_id in list(interesting_managers):
            # is it always true that a draining manager will be in interesting managers?
            # i think so because it will have outstanding capacity?
            m = self._ready_managers[manager_id]
            if m['draining'] and len(m['tasks']) == 0:
                logger.info(f"Manager {manager_id!r} is drained - sending drained message to manager")
                self.task_outgoing.send_multipart([manager_id, b'', PKL_DRAINED_CODE])
                interesting_managers.remove(manager_id)
                self._ready_managers.pop(manager_id)

                m['active'] = False
                self._send_monitoring_info(monitoring_radio, m)

    def process_tasks_to_send(self, interesting_managers: Set[bytes]) -> None:
        # Check if there are tasks that could be sent to managers

        logger.debug("Managers count (interesting/total): {interesting}/{total}".format(
            total=len(self._ready_managers),
            interesting=len(interesting_managers)))

        if interesting_managers and not self.pending_task_queue.empty():
            shuffled_managers = self.manager_selector.sort_managers(self._ready_managers, interesting_managers)

            while shuffled_managers and not self.pending_task_queue.empty():  # cf. the if statement above...
                manager_id = shuffled_managers.pop()
                m = self._ready_managers[manager_id]
                tasks_inflight = len(m['tasks'])
                real_capacity = m['max_capacity'] - tasks_inflight

                if (real_capacity and m['active'] and not m['draining']):
                    tasks = self.get_tasks(real_capacity)
                    if tasks:
                        self.task_outgoing.send_multipart([manager_id, b'', pickle.dumps(tasks)])
                        task_count = len(tasks)
                        self.count += task_count
                        tids = [t['task_id'] for t in tasks]
                        m['tasks'].extend(tids)
                        m['idle_since'] = None
                        logger.debug("Sent tasks: {} to manager {!r}".format(tids, manager_id))
                        # recompute real_capacity after sending tasks
                        real_capacity = m['max_capacity'] - tasks_inflight
                        if real_capacity > 0:
                            logger.debug("Manager {!r} has free capacity {}".format(manager_id, real_capacity))
                            # ... so keep it in the interesting_managers list
                        else:
                            logger.debug("Manager {!r} is now saturated".format(manager_id))
                            interesting_managers.remove(manager_id)
                else:
                    interesting_managers.remove(manager_id)
                    # logger.debug("Nothing to send to manager {}".format(manager_id))
            logger.debug("leaving _ready_managers section, with {} managers still interesting".format(len(interesting_managers)))
        else:
            logger.debug("either no interesting managers or no tasks, so skipping manager pass")

    def process_results_incoming(self, interesting_managers: Set[bytes], monitoring_radio: Optional[MonitoringRadioSender]) -> None:
        # Receive any results and forward to client
        if self.results_incoming in self.socks and self.socks[self.results_incoming] == zmq.POLLIN:
            logger.debug("entering results_incoming section")
            manager_id, *all_messages = self.results_incoming.recv_multipart()
            if manager_id not in self._ready_managers:
                logger.warning("Received a result from a un-registered manager: {!r}".format(manager_id))
            else:
                logger.debug(f"Got {len(all_messages)} result items in batch from manager {manager_id!r}")

                b_messages = []

                for p_message in all_messages:
                    r = pickle.loads(p_message)
                    if r['type'] == 'result':
                        # process this for task ID and forward to executor
                        b_messages.append((p_message, r))
                    elif r['type'] == 'monitoring':
                        # the monitoring code makes the assumption that no
                        # monitoring messages will be received if monitoring
                        # is not configured, and that monitoring_radio will only
                        # be None when monitoring is not configurated.
                        assert monitoring_radio is not None

                        monitoring_radio.send(r['payload'])
                    elif r['type'] == 'heartbeat':
                        logger.debug(f"Manager {manager_id!r} sent heartbeat via results connection")
                        b_messages.append((p_message, r))
                    else:
                        logger.error("Interchange discarding result_queue message of unknown type: {}".format(r['type']))

                got_result = False
                m = self._ready_managers[manager_id]
                for (_, r) in b_messages:
                    assert 'type' in r, f"Message is missing type entry: {r}"
                    if r['type'] == 'result':
                        got_result = True
                        try:
                            logger.debug(f"Removing task {r['task_id']} from manager record {manager_id!r}")
                            m['tasks'].remove(r['task_id'])
                        except Exception:
                            # If we reach here, there's something very wrong.
                            logger.exception("Ignoring exception removing task_id {} for manager {!r} with task list {}".format(
                                r['task_id'],
                                manager_id,
                                m['tasks']))

                b_messages_to_send = []
                for (b_message, _) in b_messages:
                    b_messages_to_send.append(b_message)

                if b_messages_to_send:
                    logger.debug("Sending messages on results_outgoing")
                    self.results_outgoing.send_multipart(b_messages_to_send)
                    logger.debug("Sent messages on results_outgoing")

                logger.debug(f"Current tasks on manager {manager_id!r}: {m['tasks']}")
                if len(m['tasks']) == 0 and m['idle_since'] is None:
                    m['idle_since'] = time.time()

                # A manager is only made interesting here if a result was
                # received, which means there should be capacity for a new
                # task now. Heartbeats and monitoring messages do not make a
                # manager become interesting.
                if got_result:
                    interesting_managers.add(manager_id)
            logger.debug("leaving results_incoming section")

    def expire_bad_managers(self, interesting_managers: Set[bytes], monitoring_radio: Optional[MonitoringRadioSender]) -> None:
        bad_managers = [(manager_id, m) for (manager_id, m) in self._ready_managers.items() if
                        time.time() - m['last_heartbeat'] > self.heartbeat_threshold]
        for (manager_id, m) in bad_managers:
            logger.debug("Last: {} Current: {}".format(m['last_heartbeat'], time.time()))
            logger.warning(f"Too many heartbeats missed for manager {manager_id!r} - removing manager")
            if m['active']:
                m['active'] = False
                self._send_monitoring_info(monitoring_radio, m)

            logger.warning(f"Cancelling htex tasks {m['tasks']} on removed manager")
            for tid in m['tasks']:
                try:
                    raise ManagerLost(manager_id, m['hostname'])
                except Exception:
                    result_package = {'type': 'result', 'task_id': tid, 'exception': serialize_object(RemoteExceptionWrapper(*sys.exc_info()))}
                    pkl_package = pickle.dumps(result_package)
                    self.results_outgoing.send(pkl_package)
            logger.warning("Sent failure reports, unregistering manager")
            self._ready_managers.pop(manager_id, 'None')
            if manager_id in interesting_managers:
                interesting_managers.remove(manager_id)


def start_file_logger(filename: str, level: int = logging.DEBUG, format_string: Optional[str] = None) -> None:
    """Add a stream log handler.

    Parameters
    ---------

    filename: string
        Name of the file to write logs to. Required.
    level: logging.LEVEL
        Set the logging level. Default=logging.DEBUG
        - format_string (string): Set the format string
    format_string: string
        Format string to use.

    Returns
    -------
        None.
    """
    if format_string is None:
        format_string = (

            "%(asctime)s.%(msecs)03d %(name)s:%(lineno)d "
            "%(processName)s(%(process)d) %(threadName)s "
            "%(funcName)s [%(levelname)s] %(message)s"

        )

    global logger
    logger = logging.getLogger(LOGGER_NAME)
    logger.setLevel(level)
    handler = logging.FileHandler(filename)
    handler.setLevel(level)
    formatter = logging.Formatter(format_string, datefmt='%Y-%m-%d %H:%M:%S')
    handler.setFormatter(formatter)
    logger.addHandler(handler)


if __name__ == "__main__":
    setproctitle("parsl: HTEX interchange")

    config = pickle.load(sys.stdin.buffer)

    ic = Interchange(**config)
    ic.start()<|MERGE_RESOLUTION|>--- conflicted
+++ resolved
@@ -331,17 +331,9 @@
         logger.info("Starting main interchange method")
 
         if self.hub_address is not None and self.hub_zmq_port is not None:
-<<<<<<< HEAD
-            print("logging inside if")
-            logger.info("BENC: inside if")
-            print("constructing radio sender")
-            monitoring_radio = ZMQRadioSender(self.hub_address, self.hub_zmq_port)
-            logger.info("Created monitoring radio")
-=======
             logger.debug("Creating monitoring radio")
             monitoring_radio = ZMQRadioSender(self.hub_address, self.hub_zmq_port)
             logger.debug("Created monitoring radio")
->>>>>>> 973345f4
         else:
             monitoring_radio = None
 
