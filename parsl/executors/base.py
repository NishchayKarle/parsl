import logging
import os
from abc import ABCMeta, abstractmethod
from concurrent.futures import Future
from typing import Any, Callable, Dict, Optional

from typing_extensions import Literal, Self

from parsl.monitoring.radios.base import (
    MonitoringRadioReceiver,
    MonitoringRadioSender,
    RadioConfig,
)
from parsl.monitoring.radios.udp import UDPRadio

logger = logging.getLogger(__name__)


class ParslExecutor(metaclass=ABCMeta):
    """Executors are abstractions that represent available compute resources
    to which you could submit arbitrary App tasks.

    This is an abstract base class that only enforces concrete implementations
    of functionality by the child classes.

    Can be used as a context manager. On exit, calls ``self.shutdown()`` with
    no arguments and re-raises any thrown exception.

    In addition to the listed methods, a ParslExecutor instance must always
    have these member fields:

       label: str - a human readable label for the executor, unique
              with respect to other executors.

       remote_monitoring_radio_config: RadioConfig describing how tasks on this executor
              should report task resource status

    An executor may optionally expose:

       storage_access: List[parsl.data_provider.staging.Staging] - a list of staging
              providers that will be used for file staging. In the absence of this
              attribute, or if this attribute is `None`, then a default value of
              ``parsl.data_provider.staging.default_staging`` will be used by the
              staging code.

              Typechecker note: Ideally storage_access would be declared on executor
              __init__ methods as List[Staging] - however, lists are by default
              invariant, not co-variant, and it looks like @typeguard cannot be
              persuaded otherwise. So if you're implementing an executor and want to
              @typeguard the constructor, you'll have to use List[Any] here.
    """

    label: str = "undefined"

    def __init__(
        self,
        *,

        # TODO: I'd like these two to go away but they're needed right now
        # to configure the interchange monitoring radio, that is
        # in addition to the submit and worker monitoring radios (!). They
        # are effectivley a third monitoring radio config, though, so what
        # should that look like for the interchange?
        hub_address: Optional[str] = None,
        hub_zmq_port: Optional[int] = None,
        submit_monitoring_radio: Optional[MonitoringRadioSender] = None,
        run_dir: str = ".",
        run_id: Optional[str] = None,
    ):
        self.hub_address = hub_address
        self.hub_zmq_port = hub_zmq_port

        # these are parameters for the monitoring radio to be used on the remote side
        # eg. in workers - to send results back, and they should end up encapsulated
        # inside a RadioConfig.
        self.submit_monitoring_radio = submit_monitoring_radio
<<<<<<< HEAD
        # self.remote_monitoring_radio_config: RadioConfig = UDPRadio()
        from parsl.monitoring.radios.chronolog import ChronologRadio
        self.remote_monitoring_radio_config: RadioConfig = ChronologRadio()
=======
        self.remote_monitoring_radio_config: RadioConfig = UDPRadio()
>>>>>>> 973345f4

        self.run_dir = os.path.abspath(run_dir)
        self.run_id = run_id

        # will be set externally later, which is pretty ugly
        self.monitoring_receiver: Optional[MonitoringRadioReceiver] = None

    def __enter__(self) -> Self:
        return self

    def __exit__(self, exc_type: Any, exc_val: Any, exc_tb: Any) -> Literal[False]:
        self.shutdown()
        return False

    @abstractmethod
    def start(self) -> None:
        """Start the executor.

        Any spin-up operations (for example: starting thread pools) should be performed here.
        """
        pass

    @abstractmethod
    def submit(self, func: Callable, resource_specification: Dict[str, Any], *args: Any, **kwargs: Any) -> Future:
        """Submit.

        The executor can optionally set a parsl_executor_task_id attribute on
        the Future that it returns, and in that case, parsl will log a
        relationship between the executor's task ID and parsl level try/task
        IDs.
        """
        pass

    @abstractmethod
    def shutdown(self) -> None:
        """Shutdown the executor.

        This includes all attached resources such as workers and controllers.
        """
        logger.debug("Starting base executor shutdown")
        # logger.error(f"BENC: monitoring receiver on {self} is {self.monitoring_receiver}")
        if self.monitoring_receiver is not None:
            logger.debug("Starting monitoring receiver shutdown")
            self.monitoring_receiver.shutdown()
            logger.debug("Done with monitoring receiver shutdown")
        logger.debug("Done with base executor shutdown")

    def monitor_resources(self) -> bool:
        """Should resource monitoring happen for tasks on running on this executor?

        Parsl resource monitoring conflicts with execution styles which use threads, and
        can deadlock while running.

        This function allows resource monitoring to be disabled per executor implementation.
        """
        return True

    @property
    def run_dir(self) -> str:
        """Path to the run directory.
        """
        return self._run_dir

    @run_dir.setter
    def run_dir(self, value: str) -> None:
        self._run_dir = value

    @property
    def run_id(self) -> Optional[str]:
        """UUID for the enclosing DFK.
        """
        return self._run_id

    @run_id.setter
    def run_id(self, value: Optional[str]) -> None:
        self._run_id = value

    @property
    def hub_address(self) -> Optional[str]:
        """Address to the Hub for monitoring.
        """
        return self._hub_address

    @hub_address.setter
    def hub_address(self, value: Optional[str]) -> None:
        self._hub_address = value

    @property
    def hub_zmq_port(self) -> Optional[int]:
        """Port to the Hub for monitoring.
        """
        return self._hub_zmq_port

    @hub_zmq_port.setter
    def hub_zmq_port(self, value: Optional[int]) -> None:
        self._hub_zmq_port = value

    @property
    def submit_monitoring_radio(self) -> Optional[MonitoringRadioSender]:
        """Local radio for sending monitoring messages
        """
        return self._submit_monitoring_radio

    @submit_monitoring_radio.setter
    def submit_monitoring_radio(self, value: Optional[MonitoringRadioSender]) -> None:
        self._submit_monitoring_radio = value<|MERGE_RESOLUTION|>--- conflicted
+++ resolved
@@ -74,13 +74,7 @@
         # eg. in workers - to send results back, and they should end up encapsulated
         # inside a RadioConfig.
         self.submit_monitoring_radio = submit_monitoring_radio
-<<<<<<< HEAD
-        # self.remote_monitoring_radio_config: RadioConfig = UDPRadio()
-        from parsl.monitoring.radios.chronolog import ChronologRadio
-        self.remote_monitoring_radio_config: RadioConfig = ChronologRadio()
-=======
         self.remote_monitoring_radio_config: RadioConfig = UDPRadio()
->>>>>>> 973345f4
 
         self.run_dir = os.path.abspath(run_dir)
         self.run_id = run_id
