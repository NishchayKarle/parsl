--- conflicted
+++ resolved
@@ -6,21 +6,12 @@
 
 from typing_extensions import Literal, Self
 
-<<<<<<< HEAD
-from parsl.monitoring.radios import (
-    MonitoringRadioReceiver,
-    MonitoringRadioSender,
-    RadioConfig,
-    UDPRadio,
-)
-=======
 from parsl.monitoring.radios.base import (
     MonitoringRadioReceiver,
     MonitoringRadioSender,
     RadioConfig,
 )
 from parsl.monitoring.radios.udp import UDPRadio
->>>>>>> 466c2dbf
 
 logger = logging.getLogger(__name__)
 
