from __future__ import annotations

import logging
import os
<<<<<<< HEAD
import queue
=======
>>>>>>> 466c2dbf
import threading
import time
from multiprocessing.queues import Queue
from multiprocessing.synchronize import Event
from typing import Tuple, Union

import typeguard
import zmq

from parsl.log_utils import set_file_logger
from parsl.monitoring.types import AddressedMonitoringMessage, TaggedMonitoringMessage
from parsl.process_loggers import wrap_with_logs
from parsl.utils import setproctitle

logger = logging.getLogger(__name__)


class MonitoringRouter:

    def __init__(self,
                 *,
                 hub_address: str,
                 zmq_port_range: Tuple[int, int] = (55050, 56000),

                 monitoring_hub_address: str = "127.0.0.1",
                 logdir: str = ".",
                 logging_level: int = logging.INFO,
                 atexit_timeout: int = 3,   # in seconds
<<<<<<< HEAD
                 priority_msgs: "queue.Queue[AddressedMonitoringMessage]",
                 node_msgs: "queue.Queue[AddressedMonitoringMessage]",
                 block_msgs: "queue.Queue[AddressedMonitoringMessage]",
                 resource_msgs: "queue.Queue[AddressedMonitoringMessage]",
=======
                 resource_msgs: "Queue[AddressedMonitoringMessage]",
>>>>>>> 466c2dbf
                 exit_event: Event,
                 ):
        """ Initializes a monitoring configuration class.

        Parameters
        ----------
        hub_address : str
             The ip address at which the workers will be able to reach the Hub.
        zmq_port_range : tuple(int, int)
             The MonitoringHub picks ports at random from the range which will be used by Hub.
             Default: (55050, 56000)
        logdir : str
             Parsl log directory paths. Logs and temp files go here. Default: '.'
        logging_level : int
             Logging level as defined in the logging module. Default: logging.INFO
        atexit_timeout : float, optional
            The amount of time in seconds to terminate the hub without receiving any messages, after the last dfk workflow message is received.
        XXX TODO not-so-many-left-now... *_msgs : Queue
            Four multiprocessing queues to receive messages, routed by type tag, and sometimes modified according to type tag.

<<<<<<< HEAD
        TODO: documentation of new parameters
=======
        exit_event : Event
            An event that the main Parsl process will set to signal that the monitoring router should shut down.
>>>>>>> 466c2dbf
        """
        os.makedirs(logdir, exist_ok=True)
        self.logger = set_file_logger("{}/monitoring_router.log".format(logdir),
                                      name="monitoring_router",
                                      level=logging_level)
        self.logger.debug("Monitoring router starting")

        self.hub_address = hub_address
        self.atexit_timeout = atexit_timeout

        self.loop_freq = 10.0  # milliseconds

        self._context = zmq.Context()
        self.zmq_receiver_channel = self._context.socket(zmq.DEALER)
        self.zmq_receiver_channel.setsockopt(zmq.LINGER, 0)
        self.zmq_receiver_channel.set_hwm(0)
        self.zmq_receiver_channel.RCVTIMEO = int(self.loop_freq)  # in milliseconds
        self.logger.debug("hub_address: {}. zmq_port_range {}".format(hub_address, zmq_port_range))
        self.zmq_receiver_port = self.zmq_receiver_channel.bind_to_random_port("tcp://*",
                                                                               min_port=zmq_port_range[0],
                                                                               max_port=zmq_port_range[1])

<<<<<<< HEAD
        self.priority_msgs = priority_msgs
        self.node_msgs = node_msgs
        self.block_msgs = block_msgs
=======
>>>>>>> 466c2dbf
        self.resource_msgs = resource_msgs
        self.exit_event = exit_event

    @wrap_with_logs(target="monitoring_router")
    def start(self) -> None:
        self.logger.info("Starting ZMQ listener thread")
        zmq_radio_receiver_thread = threading.Thread(target=self.start_zmq_listener)
        zmq_radio_receiver_thread.start()

        # exit when both of those have exiting
        # TODO: this is to preserve the existing behaviour of start(), but it
        # isn't necessarily the *right* thing to do...

        self.logger.info("Joining on ZMQ listener thread")
        zmq_radio_receiver_thread.join()
        self.logger.info("Joined on ZMQ listener thread")

    @wrap_with_logs(target="monitoring_router")
    def start_zmq_listener(self) -> None:
        try:
            while not self.exit_event.is_set():
                try:
                    dfk_loop_start = time.time()
                    while time.time() - dfk_loop_start < 1.0:  # TODO make configurable
                        # note that nothing checks that msg really is of the annotated type
                        msg: TaggedMonitoringMessage
                        msg = self.zmq_receiver_channel.recv_pyobj()

                        assert isinstance(msg, tuple), "ZMQ Receiver expects only tuples, got {}".format(msg)
                        assert len(msg) >= 1, "ZMQ Receiver expects tuples of length at least 1, got {}".format(msg)
                        assert len(msg) == 2, "ZMQ Receiver expects message tuples of exactly length 2, got {}".format(msg)

                        msg_0: AddressedMonitoringMessage
                        msg_0 = (msg, 0)

<<<<<<< HEAD
                        if msg[0] == MessageType.NODE_INFO:
                            msg[1]['run_id'] = self.run_id
                            self.node_msgs.put(msg_0)
                        elif msg[0] == MessageType.RESOURCE_INFO:
                            self.resource_msgs.put(msg_0)
                        elif msg[0] == MessageType.BLOCK_INFO:
                            self.block_msgs.put(msg_0)
                        elif msg[0] == MessageType.TASK_INFO:
                            self.priority_msgs.put(msg_0)
                        elif msg[0] == MessageType.WORKFLOW_INFO:
                            self.priority_msgs.put(msg_0)
                        else:
                            # There is a type: ignore here because if msg[0]
                            # is of the correct type, this code is unreachable,
                            # but there is no verification that the message
                            # received from zmq_receiver_channel.recv_pyobj() is actually
                            # of that type.
                            self.logger.error("Discarding message "  # type: ignore[unreachable]
                                              f"from interchange with unknown type {msg[0].value}")
=======
                        self.resource_msgs.put(msg_0)
>>>>>>> 466c2dbf
                except zmq.Again:
                    pass
                except Exception:
                    # This will catch malformed messages. What happens if the
                    # channel is broken in such a way that it always raises
                    # an exception? Looping on this would maybe be the wrong
                    # thing to do.
                    self.logger.warning("Failure processing a ZMQ message", exc_info=True)

            self.logger.info("ZMQ listener finishing normally")
        finally:
            self.logger.info("ZMQ listener finished")


@wrap_with_logs
<<<<<<< HEAD
def router_starter(comm_q: "queue.Queue[Union[int, str]]",
                   exception_q: "queue.Queue[Tuple[str, str]]",
                   priority_msgs: "queue.Queue[AddressedMonitoringMessage]",
                   node_msgs: "queue.Queue[AddressedMonitoringMessage]",
                   block_msgs: "queue.Queue[AddressedMonitoringMessage]",
                   resource_msgs: "queue.Queue[AddressedMonitoringMessage]",
=======
@typeguard.typechecked
def router_starter(*,
                   comm_q: "Queue[Union[int, str]]",
                   exception_q: "Queue[Tuple[str, str]]",
                   resource_msgs: "Queue[AddressedMonitoringMessage]",
>>>>>>> 466c2dbf
                   exit_event: Event,

                   hub_address: str,
                   zmq_port_range: Tuple[int, int],

                   logdir: str,
                   logging_level: int) -> None:
    setproctitle("parsl: monitoring router")
    try:
        router = MonitoringRouter(hub_address=hub_address,
                                  zmq_port_range=zmq_port_range,
                                  logdir=logdir,
                                  logging_level=logging_level,
<<<<<<< HEAD
                                  run_id=run_id,
                                  priority_msgs=priority_msgs,
                                  node_msgs=node_msgs,
                                  block_msgs=block_msgs,
=======
>>>>>>> 466c2dbf
                                  resource_msgs=resource_msgs,
                                  exit_event=exit_event)
    except Exception as e:
        logger.error("MonitoringRouter construction failed.", exc_info=True)
        comm_q.put(f"Monitoring router construction failed: {e}")
    else:
        comm_q.put(router.zmq_receiver_port)

        router.logger.info("Starting MonitoringRouter in router_starter")
        try:
            router.start()
        except Exception as e:
            router.logger.exception("router.start exception")
            exception_q.put(('Hub', str(e)))<|MERGE_RESOLUTION|>--- conflicted
+++ resolved
@@ -2,10 +2,6 @@
 
 import logging
 import os
-<<<<<<< HEAD
-import queue
-=======
->>>>>>> 466c2dbf
 import threading
 import time
 from multiprocessing.queues import Queue
@@ -34,14 +30,7 @@
                  logdir: str = ".",
                  logging_level: int = logging.INFO,
                  atexit_timeout: int = 3,   # in seconds
-<<<<<<< HEAD
-                 priority_msgs: "queue.Queue[AddressedMonitoringMessage]",
-                 node_msgs: "queue.Queue[AddressedMonitoringMessage]",
-                 block_msgs: "queue.Queue[AddressedMonitoringMessage]",
-                 resource_msgs: "queue.Queue[AddressedMonitoringMessage]",
-=======
                  resource_msgs: "Queue[AddressedMonitoringMessage]",
->>>>>>> 466c2dbf
                  exit_event: Event,
                  ):
         """ Initializes a monitoring configuration class.
@@ -62,12 +51,8 @@
         XXX TODO not-so-many-left-now... *_msgs : Queue
             Four multiprocessing queues to receive messages, routed by type tag, and sometimes modified according to type tag.
 
-<<<<<<< HEAD
-        TODO: documentation of new parameters
-=======
         exit_event : Event
             An event that the main Parsl process will set to signal that the monitoring router should shut down.
->>>>>>> 466c2dbf
         """
         os.makedirs(logdir, exist_ok=True)
         self.logger = set_file_logger("{}/monitoring_router.log".format(logdir),
@@ -90,12 +75,6 @@
                                                                                min_port=zmq_port_range[0],
                                                                                max_port=zmq_port_range[1])
 
-<<<<<<< HEAD
-        self.priority_msgs = priority_msgs
-        self.node_msgs = node_msgs
-        self.block_msgs = block_msgs
-=======
->>>>>>> 466c2dbf
         self.resource_msgs = resource_msgs
         self.exit_event = exit_event
 
@@ -131,29 +110,7 @@
                         msg_0: AddressedMonitoringMessage
                         msg_0 = (msg, 0)
 
-<<<<<<< HEAD
-                        if msg[0] == MessageType.NODE_INFO:
-                            msg[1]['run_id'] = self.run_id
-                            self.node_msgs.put(msg_0)
-                        elif msg[0] == MessageType.RESOURCE_INFO:
-                            self.resource_msgs.put(msg_0)
-                        elif msg[0] == MessageType.BLOCK_INFO:
-                            self.block_msgs.put(msg_0)
-                        elif msg[0] == MessageType.TASK_INFO:
-                            self.priority_msgs.put(msg_0)
-                        elif msg[0] == MessageType.WORKFLOW_INFO:
-                            self.priority_msgs.put(msg_0)
-                        else:
-                            # There is a type: ignore here because if msg[0]
-                            # is of the correct type, this code is unreachable,
-                            # but there is no verification that the message
-                            # received from zmq_receiver_channel.recv_pyobj() is actually
-                            # of that type.
-                            self.logger.error("Discarding message "  # type: ignore[unreachable]
-                                              f"from interchange with unknown type {msg[0].value}")
-=======
                         self.resource_msgs.put(msg_0)
->>>>>>> 466c2dbf
                 except zmq.Again:
                     pass
                 except Exception:
@@ -169,20 +126,11 @@
 
 
 @wrap_with_logs
-<<<<<<< HEAD
-def router_starter(comm_q: "queue.Queue[Union[int, str]]",
-                   exception_q: "queue.Queue[Tuple[str, str]]",
-                   priority_msgs: "queue.Queue[AddressedMonitoringMessage]",
-                   node_msgs: "queue.Queue[AddressedMonitoringMessage]",
-                   block_msgs: "queue.Queue[AddressedMonitoringMessage]",
-                   resource_msgs: "queue.Queue[AddressedMonitoringMessage]",
-=======
 @typeguard.typechecked
 def router_starter(*,
                    comm_q: "Queue[Union[int, str]]",
                    exception_q: "Queue[Tuple[str, str]]",
                    resource_msgs: "Queue[AddressedMonitoringMessage]",
->>>>>>> 466c2dbf
                    exit_event: Event,
 
                    hub_address: str,
@@ -196,13 +144,6 @@
                                   zmq_port_range=zmq_port_range,
                                   logdir=logdir,
                                   logging_level=logging_level,
-<<<<<<< HEAD
-                                  run_id=run_id,
-                                  priority_msgs=priority_msgs,
-                                  node_msgs=node_msgs,
-                                  block_msgs=block_msgs,
-=======
->>>>>>> 466c2dbf
                                   resource_msgs=resource_msgs,
                                   exit_event=exit_event)
     except Exception as e:
