import logging
import pathlib
from typing import Optional
from unittest import mock

import psutil
import pytest
import zmq

from parsl import curvezmq
from parsl.executors.high_throughput.interchange import Interchange
from parsl.executors.high_throughput.manager_selector import RandomManagerSelector


def make_interchange(*, interchange_address: Optional[str], cert_dir: Optional[str]) -> Interchange:
    return Interchange(interchange_address=interchange_address,
                       cert_dir=cert_dir,
                       client_address="127.0.0.1",
                       client_ports=(50055, 50056, 50057),
                       worker_ports=None,
                       worker_port_range=(54000, 55000),
                       hub_address=None,
                       hub_zmq_port=None,
                       heartbeat_threshold=60,
                       logdir=".",
                       logging_level=logging.INFO,
<<<<<<< HEAD
=======
                       manager_selector=RandomManagerSelector(),
>>>>>>> ddb214ab
                       poll_period=10,
                       run_id="test_run_id")


@pytest.fixture
def encrypted(request: pytest.FixtureRequest):
    if hasattr(request, "param"):
        return request.param
    return True


@pytest.fixture
def cert_dir(encrypted: bool, tmpd_cwd: pathlib.Path):
    if not encrypted:
        return None
    return curvezmq.create_certificates(tmpd_cwd)


@pytest.mark.local
@pytest.mark.parametrize("encrypted", (True, False), indirect=True)
@mock.patch.object(curvezmq.ServerContext, "socket", return_value=mock.MagicMock())
def test_interchange_curvezmq_sockets(
    mock_socket: mock.MagicMock, cert_dir: Optional[str], encrypted: bool
):
    address = "127.0.0.1"
    ix = make_interchange(interchange_address=address, cert_dir=cert_dir)
    assert isinstance(ix.zmq_context, curvezmq.ServerContext)
    assert ix.zmq_context.encrypted is encrypted
    assert mock_socket.call_count == 5


@pytest.mark.local
@pytest.mark.parametrize("encrypted", (True, False), indirect=True)
def test_interchange_binding_no_address(cert_dir: Optional[str]):
    ix = make_interchange(interchange_address=None, cert_dir=cert_dir)
    assert ix.interchange_address == "*"


@pytest.mark.local
@pytest.mark.parametrize("encrypted", (True, False), indirect=True)
def test_interchange_binding_with_address(cert_dir: Optional[str]):
    # Using loopback address
    address = "127.0.0.1"
    ix = make_interchange(interchange_address=address, cert_dir=cert_dir)
    assert ix.interchange_address == address


@pytest.mark.skip("This behaviour is possibly unexpected. See issue #3037")
@pytest.mark.local
@pytest.mark.parametrize("encrypted", (True, False), indirect=True)
def test_interchange_binding_with_non_ipv4_address(cert_dir: Optional[str]):
    # Confirm that a ipv4 address is required
    address = "localhost"
    with pytest.raises(zmq.error.ZMQError):
        make_interchange(interchange_address=address, cert_dir=cert_dir)


@pytest.mark.local
@pytest.mark.parametrize("encrypted", (True, False), indirect=True)
def test_interchange_binding_bad_address(cert_dir: Optional[str]):
    """Confirm that we raise a ZMQError when a bad address is supplied"""
    address = "550.0.0.0"
    with pytest.raises(zmq.error.ZMQError):
        make_interchange(interchange_address=address, cert_dir=cert_dir)


@pytest.mark.local
@pytest.mark.parametrize("encrypted", (True, False), indirect=True)
def test_limited_interface_binding(cert_dir: Optional[str]):
    """When address is specified the worker_port would be bound to it rather than to 0.0.0.0"""
    address = "127.0.0.1"
    ix = make_interchange(interchange_address=address, cert_dir=cert_dir)
    ix.worker_result_port
    proc = psutil.Process()
    conns = proc.connections(kind="tcp")

    matched_conns = [conn for conn in conns if conn.laddr.port == ix.worker_result_port]
    assert len(matched_conns) == 1
    assert matched_conns[0].laddr.ip == address<|MERGE_RESOLUTION|>--- conflicted
+++ resolved
@@ -24,10 +24,7 @@
                        heartbeat_threshold=60,
                        logdir=".",
                        logging_level=logging.INFO,
-<<<<<<< HEAD
-=======
                        manager_selector=RandomManagerSelector(),
->>>>>>> ddb214ab
                        poll_period=10,
                        run_id="test_run_id")
 
